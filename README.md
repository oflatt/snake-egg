--- conflicted
+++ resolved
@@ -15,12 +15,8 @@
 - Type `make install` to build and install `snake_egg` into your python installation.
   - This will reinstall over any existing `snake_egg` installation.
 
-<<<<<<< HEAD
-If you'd like to manually install it,
-=======
 - You can also install using `pip` as following:
 `pip install git+https://github.com/egraphs-good/snake-egg`
 
 - If you'd like to manually install it,
->>>>>>> 2cb0c710
   just run `maturin build` and find the wheels in `./target/wheels/`.